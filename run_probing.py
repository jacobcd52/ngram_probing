#src/ngram_probing.py

import warnings
# Suppress torchvision warning about failed image extension load
warnings.filterwarnings('ignore', category=UserWarning, message='.*Failed to load image Python extension.*')

import torch
import numpy as np
from collections import Counter
from tqdm import tqdm
from datasets import load_dataset
from transformer_lens import HookedTransformer, utils
from typing import List, Tuple, Dict, Optional
import json
import os
import matplotlib.pyplot as plt
import seaborn as sns
from config import NgramProbingConfig
from probe_model import NgramProbe
import pickle
from sklearn.metrics import roc_auc_score
import math
import random

def get_pythia_config():
    """Load or create and save the Pythia config."""
    config_path = "pythia_config.pkl"
    
    if os.path.exists(config_path):
        print("Loading saved Pythia config...")
        with open(config_path, 'rb') as f:
            return pickle.load(f)
    
    print("Loading Pythia model to get config...")
    model = HookedTransformer.from_pretrained(
        "EleutherAI/pythia-70m",
        device="cpu",
        fold_ln=False
    )
    config = model.cfg
    
    print("Saving Pythia config...")
    with open(config_path, 'wb') as f:
        pickle.dump(config, f)
    
    return config

class SyntheticDataGenerator:
    def __init__(self, config: NgramProbingConfig):
        self.config = config
        
        # Get the Pythia config
        pythia_config = get_pythia_config()
        
<<<<<<< HEAD
    def get_cache_path(self) -> str:
        """Get the path for caching n-gram counts."""
        cache_name = (f"ngram_counts_"
                     f"size{self.config.ngram_size}_"
                     f"ctx{self.config.ctx_len}_"
                     f"top{self.config.top_m_ngrams}.pkl")
        return os.path.join(self.config.output_dir, "cache", cache_name)
        
    def save_ngram_counts(self):
        """Save n-gram counts to a cache file."""
        if self.ngram_counts is None:
            raise ValueError("No n-gram counts to save!")
            
        cache_path = self.get_cache_path()
        with open(cache_path, 'wb') as f:
            pickle.dump({
                'ngram_counts': self.ngram_counts,
                'config': {
                    'ngram_size': self.config.ngram_size,
                    'ctx_len': self.config.ctx_len,
                    'top_m_ngrams': self.config.top_m_ngrams
                }
            }, f)
        
    def load_ngram_counts(self) -> bool:
        """
        Load n-gram counts from cache file if it exists and matches current config.
        Returns True if successfully loaded, False otherwise.
        """
        cache_path = self.get_cache_path()
        if not os.path.exists(cache_path):
            return False
            
        try:
            with open(cache_path, 'rb') as f:
                data = pickle.load(f)
                
            # Verify configuration matches
            cached_config = data['config']
            if (cached_config['ngram_size'] != self.config.ngram_size or
                cached_config['ctx_len'] != self.config.ctx_len or
                cached_config['top_m_ngrams'] != self.config.top_m_ngrams):
                return False
                
            self.ngram_counts = data['ngram_counts']
            return True
            
        except Exception as e:
            return False
        
    def load_dataset(self):
        """Load the dataset."""
        print(f"\nLoading first {self.config.max_texts} texts from {self.config.dataset_name}")
        return load_dataset(
            self.config.dataset_name,
            split=f"{self.config.dataset_split}[:{self.config.max_texts}]"
        )
        
    def get_tokens(self, dataset, force_recompute=False):
        """Get or load cached tokens."""
        cache_dir = os.path.join(self.config.output_dir, "cache")
        os.makedirs(cache_dir, exist_ok=True)
        base_path = os.path.join(cache_dir, "cached_tokens")
        
        # Check if all chunks exist
        if not force_recompute:
            chunk_idx = 0
            all_chunks_exist = True
            while True:
                chunk_path = f"{base_path}_chunk{chunk_idx}.pt"
                if not os.path.exists(chunk_path):
                    break
                chunk_idx += 1
            if chunk_idx > 0:
                # Load all chunks
                chunks = []
                for i in range(chunk_idx):
                    chunk_path = f"{base_path}_chunk{i}.pt"
                    chunks.append(torch.load(chunk_path))
                self.tokens = torch.cat(chunks, dim=0)
                return self.tokens
        
        # Tokenize in chunks
        chunk_size = 10000  # Process 10k texts at a time
        num_chunks = (len(dataset) + chunk_size - 1) // chunk_size
        all_tokens = []
        
        print(f"\nTokenizing {len(dataset)} texts in {num_chunks} chunks...")
        for chunk_idx in tqdm(range(num_chunks)):
            start_idx = chunk_idx * chunk_size
            end_idx = min((chunk_idx + 1) * chunk_size, len(dataset))
            
            chunk_dataset = dataset.select(range(start_idx, end_idx))
            chunk_tokens = utils.tokenize_and_concatenate(
                chunk_dataset,
                self.model.tokenizer,
                max_length=self.config.ctx_len,
                add_bos_token=False
            )['tokens']
            
            # Save this chunk
            chunk_path = f"{base_path}_chunk{chunk_idx}.pt"
            torch.save(chunk_tokens, chunk_path)
            
            all_tokens.append(chunk_tokens)
            
            # Clear memory
            del chunk_tokens
            torch.cuda.empty_cache()
        
        # Combine all chunks
        self.tokens = torch.cat(all_tokens, dim=0)
        return self.tokens
        
    def get_ngrams(self, tokens: torch.Tensor) -> Dict[str, int]:
        """Extract n-grams from tokenized texts."""
        if self.load_ngram_counts():
            return self.ngram_counts
            
        # Calculate total number of possible n-gram positions
        total_tokens = len(tokens) * self.config.ctx_len
        total_positions = total_tokens - (self.config.ngram_size - 1) * len(tokens)
        
        # Use running counter with frequency-based filtering
        ngram_counts = Counter()
        min_count = int(1e-5 * total_positions)  # Minimum count needed to meet frequency threshold
        max_count = int(1e-2 * total_positions)  # Maximum count allowed by frequency threshold
        
        print(f"\nCounting n-grams (filtering counts between {min_count} and {max_count})...")
        for batch_start in tqdm(range(0, len(tokens), self.config.model_batch_size), desc="Finding n-grams"):
            batch = tokens[batch_start:batch_start + self.config.model_batch_size].cpu().numpy()
            
            for seq in batch:
                # Only count n-grams that could potentially meet our frequency thresholds
                seq_ngrams = [
                    tuple(seq[j:j + self.config.ngram_size].tolist())
                    for j in range(len(seq) - self.config.ngram_size + 1)
                ]
                
                # Update counter with filtering
                for ngram in seq_ngrams:
                    current_count = ngram_counts[ngram]
                    if current_count < max_count:  # Only count if below max threshold
                        ngram_counts[ngram] = current_count + 1
            
            del batch
            if batch_start % (5 * self.config.model_batch_size) == 0:
                torch.cuda.empty_cache()
        
        # Filter n-grams by frequency thresholds
        selected_ngrams = []
        for ngram, count in ngram_counts.most_common():
            if min_count <= count <= max_count:
                selected_ngrams.append((ngram, count))
                if len(selected_ngrams) >= self.config.top_m_ngrams:
                    break
        
        # Store selected n-grams
        self.ngram_counts = dict(selected_ngrams)
        
        # Print information about selected n-grams
        print(f"\nSelected {len(selected_ngrams)} n-grams:")
        if selected_ngrams:
            min_freq = selected_ngrams[-1][1] / total_positions
            max_freq = selected_ngrams[0][1] / total_positions
            print(f"Frequency range: {min_freq:.2e} to {max_freq:.2e}")
        
        self.save_ngram_counts()
        return self.ngram_counts
=======
        if config.use_random_model:
            # Initialize the model with random weights
            self.model = HookedTransformer(pythia_config)
            # Initialize the weights (they're set to empty by default)
            self.model.init_weights()
            # Move to correct device
            self.model.to(config.device)
        else:
            # Load the pretrained model
            self.model = HookedTransformer.from_pretrained(
                config.model_name,
                device=config.device,
                fold_ln=False
            )
        
        # Verify vocab size is valid
        assert config.vocab_size <= self.model.cfg.d_vocab, \
            f"vocab_size ({config.vocab_size}) must be <= model's vocab size ({self.model.cfg.d_vocab})"
        
        # Verify ngram size is valid
        assert config.ngram_size <= config.ctx_len, \
            f"ngram_size ({config.ngram_size}) must be <= ctx_len ({config.ctx_len})"
    
    def generate_random_ngram(self) -> Tuple[int, ...]:
        """Generate a random n-gram from the vocabulary."""
        return tuple(random.randint(0, self.config.vocab_size - 1) 
                   for _ in range(self.config.ngram_size))
    
    def generate_context(self, ngram: Tuple[int, ...]) -> Tuple[torch.Tensor, torch.Tensor]:
        """Generate a context containing the n-gram at a random position."""
        while True:
            # Generate random position for n-gram
            pos = random.randint(0, self.config.ctx_len - self.config.ngram_size)
            
            # Generate random tokens for the rest of the context
            context = torch.zeros(self.config.ctx_len, dtype=torch.long)
            
            # Fill in random tokens before n-gram
            for i in range(pos):
                context[i] = random.randint(0, self.config.vocab_size - 1)
            
            # Fill in n-gram
            for i, token in enumerate(ngram):
                context[pos + i] = token
            
            # Fill in random tokens after n-gram
            for i in range(pos + self.config.ngram_size, self.config.ctx_len):
                context[i] = random.randint(0, self.config.vocab_size - 1)
            
            # Check if n-gram appears anywhere else in the context
            for i in range(self.config.ctx_len - self.config.ngram_size + 1):
                if i != pos:  # Skip the position where we placed the n-gram
                    if tuple(context[i:i + self.config.ngram_size].tolist()) == ngram:
                        break
            else:  # No other occurrences found
                # Create labels (1 for final token of n-gram, 0 otherwise)
                labels = torch.zeros(self.config.ctx_len, dtype=torch.float)
                labels[pos + self.config.ngram_size - 1] = 1
                return context, labels
>>>>>>> 1e741639
    
    def generate_dataset(self, ngrams: List[Tuple[int, ...]]) -> Tuple[torch.Tensor, torch.Tensor]:
        """Generate a dataset containing one of the specified n-grams in each context."""
        # Generate random tokens for all contexts at once
        tokens = torch.randint(0, self.config.vocab_size, 
                             (self.config.num_contexts, self.config.ctx_len), 
                             device=self.config.device)
        
        # Generate random positions for all contexts at once
        max_pos = self.config.ctx_len - len(ngrams[0]) + 1
        positions = torch.randint(0, max_pos, (self.config.num_contexts,), device=self.config.device)
        
        # Generate random n-gram indices for each context
        ngram_indices = torch.randint(0, len(ngrams), (self.config.num_contexts,), device=self.config.device)
        
        # Convert n-grams to tensor for easier indexing
        ngrams_tensor = torch.tensor(ngrams, device=self.config.device)
        
        # Place n-grams at their positions
        for i in range(len(ngrams[0])):
            tokens[torch.arange(self.config.num_contexts, device=self.config.device), 
                  positions + i] = ngrams_tensor[ngram_indices, i]
        
        # Create labels (1 for positions where n-grams end)
        labels = torch.zeros((self.config.num_contexts, self.config.ctx_len), 
                           dtype=torch.float32, device=self.config.device)
        labels[torch.arange(self.config.num_contexts, device=self.config.device), 
               positions + len(ngrams[0]) - 1] = 1.0
        
        return tokens, labels
    
    def get_activations(self, tokens: torch.Tensor) -> torch.Tensor:
        """Get activations for a batch of tokens."""
        tokens = tokens.to(self.config.device)
<<<<<<< HEAD
        with torch.no_grad():
            _, cache = self.model.run_with_cache(
                tokens,
                return_type="loss",
                names_filter=lambda name: f"blocks.{self.config.layer}.hook_resid_post"
            )
        if self.config.layer < 0:
            layer = self.model.cfg.n_layers + self.config.layer
        activations = cache[f"blocks.{layer}.hook_resid_post"]
        return activations.to(dtype=self.config.dtype)
    
    def get_activations_cache_path(self) -> str:
        """Get the path for caching model activations."""
        cache_name = (f"activations_"
                     f"layer{self.config.layer}_"
                     f"ctx{self.config.ctx_len}")
        return os.path.join(self.config.output_dir, "cache", cache_name)

    def load_activations_chunk(self, chunk_idx: int) -> Optional[torch.Tensor]:
        """Load a specific chunk of activations."""
        base_path = self.get_activations_cache_path()
        chunk_path = f"{base_path}_chunk{chunk_idx}.pt"
        
        if not os.path.exists(chunk_path):
            return None
            
        try:
            # Try to load the chunk
            chunk = torch.load(chunk_path)
            
            # Verify it's a tensor with the expected shape
            if not isinstance(chunk, torch.Tensor):
                print(f"Warning: Chunk {chunk_idx} is not a tensor, regenerating...")
                return None
                
            # Verify shape
            expected_shape = (self.config.chunk_size, self.config.ctx_len, self.model.cfg.d_model)
            if chunk.shape != expected_shape:
                print(f"Warning: Chunk {chunk_idx} has wrong shape {chunk.shape}, expected {expected_shape}, regenerating...")
                return None
                
            return chunk
            
        except Exception as e:
            print(f"Warning: Error loading chunk {chunk_idx}: {str(e)}")
            return None

    def get_num_chunks(self) -> int:
        """Get the number of activation chunks."""
        chunk_idx = 0
        while True:
            if not os.path.exists(f"{self.get_activations_cache_path()}_chunk{chunk_idx}.pt"):
                break
            chunk_idx += 1
        return chunk_idx

    def compute_chunk_metrics(
        self,
        probe: NgramProbe,
        chunk_logits: List[torch.Tensor],
        chunk_labels: List[torch.Tensor],
        ngrams: List[Tuple[int, ...]],
        ngram_to_idx: Dict[Tuple[int, ...], int]
    ) -> Dict[Tuple[int, ...], float]:
        """Compute metrics for a chunk of predictions, returning AUROC scores for each n-gram."""
        # Initialize arrays to store all true labels and predictions
        all_true_labels = []
        all_pred_probs = []
        
        # Process each batch's predictions with memory optimization
        for batch_logits, batch_labels in zip(chunk_logits, chunk_labels):
            probs = torch.sigmoid(batch_logits)
            
            # Process in smaller slices to reduce memory usage
            slice_size = 100  # Reduced slice size for better memory management
            for start_idx in range(0, batch_labels.shape[0], slice_size):
                end_idx = min(start_idx + slice_size, batch_labels.shape[0])
                
                # Convert to float32 and move to CPU in smaller chunks
                true_labels = batch_labels[start_idx:end_idx].to(dtype=torch.float32).cpu().numpy()
                pred_probs = probs[start_idx:end_idx].to(dtype=torch.float32).cpu().numpy()
                
                # Append to lists
                all_true_labels.append(true_labels)
                all_pred_probs.append(pred_probs)
                
                del true_labels, pred_probs
                torch.cuda.empty_cache()
            
            del probs
            torch.cuda.empty_cache()
        
        # Concatenate all batches
        all_true_labels = np.concatenate(all_true_labels, axis=0)
        all_pred_probs = np.concatenate(all_pred_probs, axis=0)
        
        # Compute AUROC scores for all n-grams at once
        auroc_scores = {}
        for ngram in ngrams:
            idx = ngram_to_idx[ngram]
            if idx >= all_pred_probs.shape[-1]:
                auroc_scores[ngram] = 0.5
                continue
            
            try:
                # Extract the specific n-gram's predictions and labels
                true_labels = all_true_labels[..., idx].flatten()
                pred_probs = all_pred_probs[..., idx].flatten()
                
                # Check if we have enough unique values for AUROC
                unique_labels = np.unique(true_labels)
                if len(unique_labels) < 2:
                    auroc_scores[ngram] = 0.5
                    continue
                
                # Check if we have enough samples
                if len(true_labels) < 2:
                    auroc_scores[ngram] = 0.5
                    continue
                
                # Compute AUROC
                auroc = roc_auc_score(true_labels, pred_probs)
                auroc_scores[ngram] = auroc
                
            except (ValueError, IndexError) as e:
                auroc_scores[ngram] = 0.5
        
        # Clear memory
        del all_true_labels, all_pred_probs
        torch.cuda.empty_cache()
        
        return auroc_scores
=======
        all_activations = []
        
        # Process in smaller batches with progress bar
        pbar = tqdm(range(0, len(tokens), self.config.model_batch_size), 
                   desc="Getting model activations")
        
        for i in pbar:
            batch_end = min(i + self.config.model_batch_size, len(tokens))
            batch_tokens = tokens[i:batch_end]
            
            with torch.no_grad():
                _, cache = self.model.run_with_cache(
                    batch_tokens,
                    return_type="loss",
                    names_filter=lambda name: f"blocks.{self.config.layer}.hook_resid_post"
                )
            
            if self.config.layer < 0:
                layer = self.model.cfg.n_layers + self.config.layer
            batch_activations = cache[f"blocks.{layer}.hook_resid_post"]
            
            all_activations.append(batch_activations)
            
            # Clear cache after each batch
            del cache
            torch.cuda.empty_cache()
        
        # Concatenate all batches
        activations = torch.cat(all_activations, dim=0)
        return activations.to(dtype=self.config.dtype)
>>>>>>> 1e741639

class NgramProber:
    def __init__(self, config: NgramProbingConfig):
        self.config = config
        self.data_generator = SyntheticDataGenerator(config)
        
        # Create necessary directories
        os.makedirs(config.output_dir, exist_ok=True)
        os.makedirs(os.path.join(config.output_dir, "plots"), exist_ok=True)
    
    def train_and_evaluate_probe(
        self,
        ngrams: List[Tuple[int, ...]],
<<<<<<< HEAD
        ngram_to_idx: Dict[Tuple[int, ...], int]
    ) -> Dict[str, Dict[str, float]]:
        """Train both types of probes using chunked activations."""
        total_tokens = len(tokens) * self.config.ctx_len
        required_tokens = self.config.num_train_tokens + self.config.num_val_tokens
        if required_tokens > total_tokens:
            raise ValueError(f"Not enough tokens available ({total_tokens} < {required_tokens})")
            
        # Calculate total number of possible n-gram positions
        total_positions = total_tokens - (self.config.ngram_size - 1) * len(tokens)
        
        print("\nStarting probe training:")
        print(f"Number of n-grams selected: {len(ngrams)}")
        print(f"Frequency range: {min(self.ngram_counts.values()) / total_positions:.2e} to {max(self.ngram_counts.values()) / total_positions:.2e}")
        
        # Create frequency vs rank plot
        print("\nCreating frequency vs rank plot...")
        plt.figure(figsize=(12, 6))
        
        # Get all counts and sort them in descending order
        counts = sorted(self.ngram_counts.values(), reverse=True)
        frequencies = [count / total_positions for count in counts]
        ranks = list(range(1, len(frequencies) + 1))
        
        plt.plot(ranks, frequencies, 'b-', alpha=0.7, linewidth=1, label='All n-grams')
        
        plt.yscale('log')
        plt.xscale('log')
        plt.grid(True, which="both", ls="-", alpha=0.2)
        plt.title(f"N-gram Frequency Distribution (n={self.config.ngram_size})")
        plt.xlabel("Rank (log scale)")
        plt.ylabel("Frequency (log scale)")
        
        # Add horizontal lines for frequency thresholds
        plt.axhline(y=1e-2, color='r', linestyle='--', alpha=0.5, label='1e-2 threshold')
        plt.axhline(y=1e-4, color='g', linestyle='--', alpha=0.5, label='1e-4 threshold')
        
        plt.legend()
        
        # Save plot
        os.makedirs(os.path.join(self.config.output_dir, "plots"), exist_ok=True)
        plot_path = os.path.join(self.config.output_dir, "plots", "ngram_frequency_distribution.png")
        plt.savefig(plot_path, dpi=300, bbox_inches='tight')
        plt.close()
        print(f"Saved frequency distribution plot to {plot_path}")
        
        # Print summary statistics
        print(f"\nTraining on {len(ngrams)} n-grams")
        print(f"Most frequent n-gram appears in {frequencies[0]:.2e} of positions")
        print(f"Least frequent n-gram appears in {frequencies[-1]:.2e} of positions")
        
        # Calculate number of chunks needed for training and validation
        num_train_chunks = math.ceil(self.config.num_train_sequences / self.config.chunk_size)
        num_val_chunks = math.ceil(self.config.num_val_sequences / self.config.chunk_size)
        
        results = {}
        
        for probe_type in ['first', 'final']:
            probe = NgramProbe(
                d_model=self.model.cfg.d_model,
                ngrams=ngrams,
                device=self.config.device,
                probe_type=probe_type,
                dtype=self.config.dtype
            ).to(self.config.device)
            
            optimizer = torch.optim.Adam(probe.parameters(), lr=self.config.learning_rate)
            
            # Training loop with progress bar
            pbar = tqdm(range(self.get_num_chunks()), desc=f"Training {probe_type}-position probe")
            running_loss = 0
=======
        probe_type: str
    ) -> float:
        """Train and evaluate a probe for a set of n-grams and position type."""
        # Generate dataset
        tokens, labels = self.data_generator.generate_dataset(ngrams)
        labels = labels.to(self.config.device)  # Move labels to correct device
        
        # Debug prints for labels
        print(f"\nLabels tensor shape: {labels.shape}")
        print(f"Number of positive labels: {labels.sum().item()}")
        print(f"Number of negative labels: {(labels == 0).sum().item()}")
        print(f"Unique values in labels: {torch.unique(labels).tolist()}")
        
        # Get activations
        activations = self.data_generator.get_activations(tokens)
        
        # Split into train and validation
        num_train = int(len(tokens) * (1 - self.config.validation_split))
        print(f"\nDataset split:")
        print(f"Total contexts: {len(tokens)}")
        print(f"Training contexts: {num_train}")
        print(f"Validation contexts: {len(tokens) - num_train}")
        
        train_activations = activations[:num_train]
        train_labels = labels[:num_train]
        val_activations = activations[num_train:]
        val_labels = labels[num_train:]
        
        # Debug prints for validation labels
        print(f"\nValidation labels shape: {val_labels.shape}")
        print(f"Number of positive labels in validation: {val_labels.sum().item()}")
        print(f"Number of negative labels in validation: {(val_labels == 0).sum().item()}")
        print(f"Unique values in validation labels: {torch.unique(val_labels).tolist()}")
        
        # Create probe
        probe = NgramProbe(
            d_model=self.data_generator.model.cfg.d_model,
            ngrams=ngrams,  # Pass all n-grams
            device=self.config.device,
            probe_type=probe_type,
            dtype=self.config.dtype
        ).to(self.config.device)
        
        # Training loop
        optimizer = torch.optim.Adam(probe.parameters(), lr=self.config.learning_rate)
        best_val_auroc = 0.0
        best_probe_state = probe.state_dict()  # Initialize with initial state
        
        for epoch in range(self.config.num_epochs):
            # Training
            probe.train()
            total_loss = 0
>>>>>>> 1e741639
            num_batches = 0
            
            # Create progress bar for training
            pbar = tqdm(range(0, len(train_activations), self.config.probe_batch_size), 
                       desc=f"Training batches")
            
<<<<<<< HEAD
            # Evaluation
            probe.eval()
            
            print(f"\nEvaluating {probe_type}-position probe...")
            print(f"Number of chunks to evaluate: {self.get_num_chunks()}")
            # Initialize accumulators for AUROC scores
            auroc_accumulator = {ngram: [] for ngram in ngrams}
            
            for chunk_idx in range(self.get_num_chunks()):
                print(f"\nProcessing evaluation chunk {chunk_idx + 1}/{self.get_num_chunks()}")
                activations = self.load_activations_chunk(chunk_idx)
                if activations is None:
                    print(f"Warning: Could not load chunk {chunk_idx}, skipping...")
                    continue
                    
                chunk_tokens = tokens[chunk_idx * self.config.chunk_size:(chunk_idx + 1) * self.config.chunk_size]
                print(f"Chunk tokens shape: {chunk_tokens.shape}")
                chunk_logits = []
                chunk_labels = []
=======
            for i in pbar:
                batch_end = min(i + self.config.probe_batch_size, len(train_activations))
                batch_activations = train_activations[i:batch_end]
                batch_labels = train_labels[i:batch_end]
                
                logits = probe(batch_activations).squeeze(-1)  # Squeeze the last dimension
                loss = probe.compute_loss(logits, batch_labels, self.config.positive_weight)
>>>>>>> 1e741639
                
                optimizer.zero_grad()
                loss.backward()
                optimizer.step()
                
<<<<<<< HEAD
                print(f"Number of logit batches: {len(chunk_logits)}")
                print(f"Number of label batches: {len(chunk_labels)}")
                
                # Compute metrics for this chunk
                print(f"\nComputing metrics for chunk {chunk_idx}...")
                chunk_results = self.compute_chunk_metrics(probe, chunk_logits, chunk_labels, ngrams, ngram_to_idx)
=======
                total_loss += loss.item()
                num_batches += 1
>>>>>>> 1e741639
                
                # Update progress bar with current loss
                pbar.set_postfix({'loss': f'{loss.item():.4f}'})
                
<<<<<<< HEAD
                print(f"Completed chunk {chunk_idx} evaluation")
                del activations, chunk_logits, chunk_labels, chunk_results
                torch.cuda.empty_cache()
            
            print(f"\nComputing final {probe_type}-position probe results...")
            # Average AUROC scores across chunks
            results[probe_type] = {
                ngram: np.mean(auroc_accumulator[ngram]) 
                for ngram in ngrams
            }
            
            # Print some summary statistics
            auroc_scores = list(results[probe_type].values())
            print(f"Number of n-grams with valid AUROC scores: {len(auroc_scores)}")
            print(f"Mean AUROC score: {np.mean(auroc_scores):.4f}")
            print(f"Min AUROC score: {np.min(auroc_scores):.4f}")
            print(f"Max AUROC score: {np.max(auroc_scores):.4f}")
            
            # Save final model
            final_model_path = os.path.join(self.config.output_dir, f"probe_{probe_type}_final.pt")
            probe.save(final_model_path)
            print(f"Saved final model to {final_model_path}")
=======
                # Clear memory after each batch
                del logits, loss
                torch.cuda.empty_cache()
            
            # Validation
            probe.eval()
            with torch.no_grad():
                val_logits = probe(val_activations).squeeze(-1)
                val_auroc = probe.compute_metrics(val_logits, val_labels)[ngrams[0]]  # Use first n-gram for validation
                
                # Update best validation AUROC
                if val_auroc > best_val_auroc:
                    best_val_auroc = val_auroc
                    # Save best model
                    best_probe_state = probe.state_dict()
        
        # Load best model for final evaluation
        probe.load_state_dict(best_probe_state)
        probe.eval()
        with torch.no_grad():
            logits = probe(activations).squeeze(-1)
            auroc = probe.compute_metrics(logits, labels)[ngrams[0]]  # Use first n-gram for final evaluation
>>>>>>> 1e741639
        
        return auroc
    
    def run_probing(self):
        """Run probing experiments on multiple random n-grams."""
        results = {
            'first': [],
            'final': []
        }
        
<<<<<<< HEAD
        with open(output_file, "w") as f:
            json.dump(serializable_results, f, indent=2)
        
        # Extract data for plotting
        first_log_errors = np.log10(1 - np.array(list(results['first'].values())))
        final_log_errors = np.log10(1 - np.array(list(results['final'].values())))
        
        # Calculate normalized frequencies
        total_tokens = len(self.tokens) * self.config.ctx_len
        counts = np.array([self.ngram_counts[ngram] for ngram in results['first'].keys()])
        frequencies = counts / total_tokens
        log_frequencies = np.log10(frequencies)
        
        # Create histogram with consistent bins
        plt.figure(figsize=(12, 6))
        
        # Calculate common bins based on all log error rates
        all_log_errors = np.concatenate([first_log_errors, final_log_errors])
        valid_log_errors = all_log_errors[~np.isnan(all_log_errors) & ~np.isinf(all_log_errors)]
        
        if len(valid_log_errors) > 0:
            bins = np.linspace(min(valid_log_errors), max(valid_log_errors), self.config.histogram_bins)
            
            # Filter out NaN and inf values before plotting
            first_valid = first_log_errors[~np.isnan(first_log_errors) & ~np.isinf(first_log_errors)]
            final_valid = final_log_errors[~np.isnan(final_log_errors) & ~np.isinf(final_log_errors)]
            
            if len(first_valid) > 0 and len(final_valid) > 0:
                plt.hist(first_valid, bins=bins, alpha=0.5, label='First Position')
                plt.hist(final_valid, bins=bins, alpha=0.5, label='Final Position')
                plt.title("Distribution of Log10 Error Rates (log10(1 - AUROC)) by Probe Type")
                plt.xlabel("Log10 Error Rate")
                plt.ylabel("Count")
                plt.legend()
                plt.savefig(os.path.join(plots_dir, "log_error_rate_histogram_comparison.png"))
        plt.close()
        
        # Create scatter plot with normalized frequencies
        plt.figure(figsize=(12, 6))
        
        # Filter out invalid values
        valid_mask = ~np.isnan(log_frequencies) & ~np.isnan(first_log_errors) & ~np.isnan(final_log_errors) & \
                    ~np.isinf(log_frequencies) & ~np.isinf(first_log_errors) & ~np.isinf(final_log_errors)
        
        if np.sum(valid_mask) > 0:
            plt.scatter(log_frequencies[valid_mask], first_log_errors[valid_mask], alpha=0.5, label='First Position')
            plt.scatter(log_frequencies[valid_mask], final_log_errors[valid_mask], alpha=0.5, label='Final Position')
            plt.title("Log10 Error Rate vs Log10 Frequency by Probe Type")
            plt.xlabel("Log10 Frequency (log10(occurrences / total tokens))")
            plt.ylabel("Log10 Error Rate (log10(1 - AUROC))")
            plt.legend()
            
            # Add trend lines with R² values
            for log_errors, style, label in [(first_log_errors, 'r--', 'First Position'), 
                                           (final_log_errors, 'b--', 'Final Position')]:
                # Linear fit in log-log space
                valid_x = log_frequencies[valid_mask]
                valid_y = log_errors[valid_mask]
                
                if len(valid_x) > 1 and len(valid_y) > 1:
                    z = np.polyfit(valid_x, valid_y, 1)
                    p = np.poly1d(z)
                    r2 = np.corrcoef(valid_x, valid_y)[0,1]**2
                    
                    # Plot trend line
                    x_range = np.linspace(valid_x.min(), valid_x.max(), 100)
                    plt.plot(x_range, p(x_range), style, alpha=0.8, label=f'{label} (R² = {r2:.3f})')
            
            plt.legend()
            plt.savefig(os.path.join(plots_dir, "log_error_rate_vs_freq_comparison.png"))
        plt.close()
        
        # Create direct comparison scatter plot
        plt.figure(figsize=(8, 8))
        
        # Filter out invalid values for comparison plot
        valid_mask = ~np.isnan(first_log_errors) & ~np.isnan(final_log_errors) & \
                    ~np.isinf(first_log_errors) & ~np.isinf(final_log_errors)
        
        if np.sum(valid_mask) > 0:
            valid_first = first_log_errors[valid_mask]
            valid_final = final_log_errors[valid_mask]
            
            plt.scatter(valid_first, valid_final, alpha=0.5)
            plt.plot([min(valid_first), max(valid_first)], 
                    [min(valid_first), max(valid_first)], 'r--', alpha=0.8)
            plt.title("First Position vs Final Position Log10 Error Rates")
            plt.xlabel("First Position Log10 Error Rate (log10(1 - AUROC))")
            plt.ylabel("Final Position Log10 Error Rate (log10(1 - AUROC))")
            
            correlation = np.corrcoef(valid_first, valid_final)[0, 1]
            plt.text(0.05, 0.95, f'Correlation: {correlation:.3f}', 
                     transform=plt.gca().transAxes)
            
            plt.savefig(os.path.join(plots_dir, "first_vs_final_log_error_rate.png"))
        plt.close()
=======
        for i in tqdm(range(self.config.num_ngrams_to_probe), desc="Probing n-grams"):
            # Generate union_size many n-grams
            ngrams = [self.data_generator.generate_random_ngram() for _ in range(self.config.union_size)]
            
            # Train and evaluate both probe types
            for probe_type in ['first', 'final']:
                auroc = self.train_and_evaluate_probe(ngrams, probe_type)
                results[probe_type].append({
                    'ngrams': ngrams,  # Store all n-grams
                    'auroc': auroc
                })
        
        # Save results
        self.save_results(results)
        
        return results
    
    def save_results(self, results: Dict[str, List[Dict]]):
        """Save results and create plots."""
        # Save raw results
        output_file = os.path.join(self.config.output_dir, "probe_results.json")
        with open(output_file, "w") as f:
            json.dump(results, f, indent=2)
        
        # Create plots
        for probe_type in ['first', 'final']:
            aurocs = [r['auroc'] for r in results[probe_type]]
            
            # Histogram of AUROC scores
            plt.figure(figsize=(10, 6))
            plt.hist(aurocs, bins=self.config.histogram_bins)
            plt.title(f"Distribution of AUROC Scores ({probe_type}-position probe)")
            plt.xlabel("AUROC Score")
            plt.ylabel("Count")
            plt.savefig(os.path.join(self.config.output_dir, "plots", f"auroc_distribution_{probe_type}.png"))
            plt.close()
        
        # Print summary statistics
        print("\nResults Summary:")
        for probe_type in ['first', 'final']:
            aurocs = [r['auroc'] for r in results[probe_type]]
            print(f"\n{probe_type.capitalize()}-position probe:")
            print(f"Mean AUROC: {np.mean(aurocs):.3f}")
            print(f"Std AUROC: {np.std(aurocs):.3f}")
            print(f"Min AUROC: {np.min(aurocs):.3f}")
            print(f"Max AUROC: {np.max(aurocs):.3f}")
>>>>>>> 1e741639

    def generate_and_save_activations(self, tokens: torch.Tensor) -> None:
        """Generate activations for all tokens and save them to disk in chunks."""
        cache_dir = os.path.join(self.config.output_dir, "cache")
        os.makedirs(cache_dir, exist_ok=True)
        base_path = self.get_activations_cache_path()
        
        print("\nGenerating activations in chunks...")
        chunk_size = min(self.config.chunk_size, len(tokens))  # Process chunk_size sequences at a time
        num_chunks = (len(tokens) + chunk_size - 1) // chunk_size
        
        for chunk_idx in range(num_chunks):
            start_idx = chunk_idx * chunk_size
            end_idx = min((chunk_idx + 1) * chunk_size, len(tokens))
            
            chunk_path = f"{base_path}_chunk{chunk_idx}.pt"
            
            # Skip if chunk exists and is valid
            if os.path.exists(chunk_path):
                try:
                    chunk = torch.load(chunk_path)
                    if isinstance(chunk, torch.Tensor) and chunk.shape == (end_idx - start_idx, self.config.ctx_len, self.model.cfg.d_model):
                        print(f"Chunk {chunk_idx} already exists and is valid, skipping...")
                        continue
                except Exception:
                    print(f"Chunk {chunk_idx} exists but is corrupted, regenerating...")
            
            print(f"\nProcessing chunk {chunk_idx + 1}/{num_chunks} (sequences {start_idx} to {end_idx})")
            chunk_activations = []
            
            # Process the chunk in batches
            for i in tqdm(range(start_idx, end_idx, self.config.model_batch_size)):
                batch_end = min(i + self.config.model_batch_size, end_idx)
                batch_tokens = tokens[i:batch_end]
                
                with torch.no_grad():
                    activations = self.get_activations_batch(batch_tokens)
                    chunk_activations.append(activations.cpu())
                
                del activations
                torch.cuda.empty_cache()
            
            # Save this chunk
            chunk_activations = torch.cat(chunk_activations, dim=0)
            torch.save(chunk_activations, chunk_path)
            print(f"Saved chunk {chunk_idx} with shape {chunk_activations.shape}")
            
            del chunk_activations
            torch.cuda.empty_cache()

def main():
    config = NgramProbingConfig()
<<<<<<< HEAD
    
    try:
        os.makedirs(config.output_dir, exist_ok=True)
        os.makedirs(os.path.join(config.output_dir, "plots"), exist_ok=True)
        os.makedirs(os.path.join(config.output_dir, "cache"), exist_ok=True)
    except Exception as e:
        print(f"Error creating directories: {str(e)}")
        return
    
    # Create a prober for initial setup and activation generation
    prober = NgramProber(config)
    dataset = prober.load_dataset()
    tokens = prober.get_tokens(dataset)
    
    # Check if activations already exist in the common cache directory
    base_path = prober.get_activations_cache_path()
    chunk_idx = 0
    while os.path.exists(f"{base_path}_chunk{chunk_idx}.pt"):
        chunk_idx += 1
    
    if chunk_idx == 0:
        # No existing activations found, generate them
        print("\nNo existing activations found. Generating activations (will be reused for all n-gram sizes)...")
        prober.generate_and_save_activations(tokens)
    else:
        print(f"\nFound existing activations ({chunk_idx} chunks). Skipping generation.")
    
    # Run for different n-gram sizes
    for n in range(4, 10):
        print(f"\n{'='*50}")
        print(f"Running probing for n-gram size {n}")
        print(f"{'='*50}")
        
        # Create a new config for this n-gram size
        current_config = NgramProbingConfig()
        current_config.ngram_size = n
        current_config.output_dir = os.path.join(config.output_dir, f"n{n}")
        
        # Create necessary directories for this n-gram size
        os.makedirs(current_config.output_dir, exist_ok=True)
        os.makedirs(os.path.join(current_config.output_dir, "plots"), exist_ok=True)
        
        # Create a new prober for this n-gram size
        current_prober = NgramProber(current_config)
        current_prober.tokens = tokens  # Reuse the same tokens
        
        # Override the cache directory to use the common one
        current_prober.config.output_dir = config.output_dir
        
        # Get n-grams and train probe
        ngrams = current_prober.get_ngrams(tokens)
        ngram_list = list(ngrams.keys())
        ngram_to_idx = {ngram: idx for idx, ngram in enumerate(ngram_list)}
        
        # Train probe using the pre-generated activations
        results = current_prober.train_probe(tokens, ngram_list, ngram_to_idx)
        current_prober.save_results(results, current_config.output_dir)
        
        print(f"\nCompleted n-gram size {n}")
        print(f"Results saved to {current_config.output_dir}")
        
        # Clear memory
        del current_prober, ngrams, ngram_list, ngram_to_idx, results
        torch.cuda.empty_cache()
    
    print("\nCompleted all n-gram sizes!")
=======
    prober = NgramProber(config)
    results = prober.run_probing()
>>>>>>> 1e741639

if __name__ == "__main__":
    main() <|MERGE_RESOLUTION|>--- conflicted
+++ resolved
@@ -48,11 +48,18 @@
 class SyntheticDataGenerator:
     def __init__(self, config: NgramProbingConfig):
         self.config = config
-        
-        # Get the Pythia config
-        pythia_config = get_pythia_config()
-        
-<<<<<<< HEAD
+        self.model = HookedTransformer.from_pretrained(
+            config.model_name,
+            device=config.device,
+            fold_ln=False
+        )
+        self.ngram_counts = None
+        self.tokens = None  # Cache for tokenized dataset
+        
+        # Create necessary directories
+        os.makedirs(config.output_dir, exist_ok=True)
+        os.makedirs(os.path.join(config.output_dir, "cache"), exist_ok=True)
+        
     def get_cache_path(self) -> str:
         """Get the path for caching n-gram counts."""
         cache_name = (f"ngram_counts_"
@@ -222,102 +229,10 @@
         
         self.save_ngram_counts()
         return self.ngram_counts
-=======
-        if config.use_random_model:
-            # Initialize the model with random weights
-            self.model = HookedTransformer(pythia_config)
-            # Initialize the weights (they're set to empty by default)
-            self.model.init_weights()
-            # Move to correct device
-            self.model.to(config.device)
-        else:
-            # Load the pretrained model
-            self.model = HookedTransformer.from_pretrained(
-                config.model_name,
-                device=config.device,
-                fold_ln=False
-            )
-        
-        # Verify vocab size is valid
-        assert config.vocab_size <= self.model.cfg.d_vocab, \
-            f"vocab_size ({config.vocab_size}) must be <= model's vocab size ({self.model.cfg.d_vocab})"
-        
-        # Verify ngram size is valid
-        assert config.ngram_size <= config.ctx_len, \
-            f"ngram_size ({config.ngram_size}) must be <= ctx_len ({config.ctx_len})"
-    
-    def generate_random_ngram(self) -> Tuple[int, ...]:
-        """Generate a random n-gram from the vocabulary."""
-        return tuple(random.randint(0, self.config.vocab_size - 1) 
-                   for _ in range(self.config.ngram_size))
-    
-    def generate_context(self, ngram: Tuple[int, ...]) -> Tuple[torch.Tensor, torch.Tensor]:
-        """Generate a context containing the n-gram at a random position."""
-        while True:
-            # Generate random position for n-gram
-            pos = random.randint(0, self.config.ctx_len - self.config.ngram_size)
-            
-            # Generate random tokens for the rest of the context
-            context = torch.zeros(self.config.ctx_len, dtype=torch.long)
-            
-            # Fill in random tokens before n-gram
-            for i in range(pos):
-                context[i] = random.randint(0, self.config.vocab_size - 1)
-            
-            # Fill in n-gram
-            for i, token in enumerate(ngram):
-                context[pos + i] = token
-            
-            # Fill in random tokens after n-gram
-            for i in range(pos + self.config.ngram_size, self.config.ctx_len):
-                context[i] = random.randint(0, self.config.vocab_size - 1)
-            
-            # Check if n-gram appears anywhere else in the context
-            for i in range(self.config.ctx_len - self.config.ngram_size + 1):
-                if i != pos:  # Skip the position where we placed the n-gram
-                    if tuple(context[i:i + self.config.ngram_size].tolist()) == ngram:
-                        break
-            else:  # No other occurrences found
-                # Create labels (1 for final token of n-gram, 0 otherwise)
-                labels = torch.zeros(self.config.ctx_len, dtype=torch.float)
-                labels[pos + self.config.ngram_size - 1] = 1
-                return context, labels
->>>>>>> 1e741639
-    
-    def generate_dataset(self, ngrams: List[Tuple[int, ...]]) -> Tuple[torch.Tensor, torch.Tensor]:
-        """Generate a dataset containing one of the specified n-grams in each context."""
-        # Generate random tokens for all contexts at once
-        tokens = torch.randint(0, self.config.vocab_size, 
-                             (self.config.num_contexts, self.config.ctx_len), 
-                             device=self.config.device)
-        
-        # Generate random positions for all contexts at once
-        max_pos = self.config.ctx_len - len(ngrams[0]) + 1
-        positions = torch.randint(0, max_pos, (self.config.num_contexts,), device=self.config.device)
-        
-        # Generate random n-gram indices for each context
-        ngram_indices = torch.randint(0, len(ngrams), (self.config.num_contexts,), device=self.config.device)
-        
-        # Convert n-grams to tensor for easier indexing
-        ngrams_tensor = torch.tensor(ngrams, device=self.config.device)
-        
-        # Place n-grams at their positions
-        for i in range(len(ngrams[0])):
-            tokens[torch.arange(self.config.num_contexts, device=self.config.device), 
-                  positions + i] = ngrams_tensor[ngram_indices, i]
-        
-        # Create labels (1 for positions where n-grams end)
-        labels = torch.zeros((self.config.num_contexts, self.config.ctx_len), 
-                           dtype=torch.float32, device=self.config.device)
-        labels[torch.arange(self.config.num_contexts, device=self.config.device), 
-               positions + len(ngrams[0]) - 1] = 1.0
-        
-        return tokens, labels
-    
-    def get_activations(self, tokens: torch.Tensor) -> torch.Tensor:
+    
+    def get_activations_batch(self, tokens: torch.Tensor) -> torch.Tensor:
         """Get activations for a batch of tokens."""
         tokens = tokens.to(self.config.device)
-<<<<<<< HEAD
         with torch.no_grad():
             _, cache = self.model.run_with_cache(
                 tokens,
@@ -450,52 +365,40 @@
         torch.cuda.empty_cache()
         
         return auroc_scores
-=======
-        all_activations = []
-        
-        # Process in smaller batches with progress bar
-        pbar = tqdm(range(0, len(tokens), self.config.model_batch_size), 
-                   desc="Getting model activations")
-        
-        for i in pbar:
-            batch_end = min(i + self.config.model_batch_size, len(tokens))
-            batch_tokens = tokens[i:batch_end]
-            
-            with torch.no_grad():
-                _, cache = self.model.run_with_cache(
-                    batch_tokens,
-                    return_type="loss",
-                    names_filter=lambda name: f"blocks.{self.config.layer}.hook_resid_post"
-                )
-            
-            if self.config.layer < 0:
-                layer = self.model.cfg.n_layers + self.config.layer
-            batch_activations = cache[f"blocks.{layer}.hook_resid_post"]
-            
-            all_activations.append(batch_activations)
-            
-            # Clear cache after each batch
-            del cache
-            torch.cuda.empty_cache()
-        
-        # Concatenate all batches
-        activations = torch.cat(all_activations, dim=0)
-        return activations.to(dtype=self.config.dtype)
->>>>>>> 1e741639
-
-class NgramProber:
-    def __init__(self, config: NgramProbingConfig):
-        self.config = config
-        self.data_generator = SyntheticDataGenerator(config)
-        
-        # Create necessary directories
-        os.makedirs(config.output_dir, exist_ok=True)
-        os.makedirs(os.path.join(config.output_dir, "plots"), exist_ok=True)
-    
-    def train_and_evaluate_probe(
+
+    def prepare_probe_data(
         self,
         ngrams: List[Tuple[int, ...]],
-<<<<<<< HEAD
+        probe_type: str
+    ) -> Tuple[torch.Tensor, torch.Tensor]:
+        """Prepare data for a specific probe type (first or final position)."""
+        batch_size, seq_len, d_model = activations.shape
+        
+        labels = torch.zeros((batch_size, seq_len, len(ngrams)), 
+                           device=self.config.device,
+                           dtype=self.config.dtype)
+        
+        for b in range(batch_size):
+            for j in range(seq_len - self.config.ngram_size + 1):
+                current_ngram = tuple(tokens[b, j:j + self.config.ngram_size].cpu().tolist())
+                if current_ngram in ngram_to_idx:
+                    pos = j if probe_type == 'first' else j + self.config.ngram_size - 1
+                    labels[b, pos, ngram_to_idx[current_ngram]] = 1
+        
+        if probe_type == 'first':
+            valid_positions = list(range(seq_len - self.config.ngram_size + 1))
+        else:
+            valid_positions = list(range(self.config.ngram_size - 1, seq_len))
+            
+        activations = activations[:, valid_positions, :].to(self.config.device)
+        labels = labels[:, valid_positions, :]
+        
+        return activations, labels
+
+    def train_probe(
+        self,
+        tokens: torch.Tensor,
+        ngrams: List[Tuple[int, ...]],
         ngram_to_idx: Dict[Tuple[int, ...], int]
     ) -> Dict[str, Dict[str, float]]:
         """Train both types of probes using chunked activations."""
@@ -567,68 +470,35 @@
             # Training loop with progress bar
             pbar = tqdm(range(self.get_num_chunks()), desc=f"Training {probe_type}-position probe")
             running_loss = 0
-=======
-        probe_type: str
-    ) -> float:
-        """Train and evaluate a probe for a set of n-grams and position type."""
-        # Generate dataset
-        tokens, labels = self.data_generator.generate_dataset(ngrams)
-        labels = labels.to(self.config.device)  # Move labels to correct device
-        
-        # Debug prints for labels
-        print(f"\nLabels tensor shape: {labels.shape}")
-        print(f"Number of positive labels: {labels.sum().item()}")
-        print(f"Number of negative labels: {(labels == 0).sum().item()}")
-        print(f"Unique values in labels: {torch.unique(labels).tolist()}")
-        
-        # Get activations
-        activations = self.data_generator.get_activations(tokens)
-        
-        # Split into train and validation
-        num_train = int(len(tokens) * (1 - self.config.validation_split))
-        print(f"\nDataset split:")
-        print(f"Total contexts: {len(tokens)}")
-        print(f"Training contexts: {num_train}")
-        print(f"Validation contexts: {len(tokens) - num_train}")
-        
-        train_activations = activations[:num_train]
-        train_labels = labels[:num_train]
-        val_activations = activations[num_train:]
-        val_labels = labels[num_train:]
-        
-        # Debug prints for validation labels
-        print(f"\nValidation labels shape: {val_labels.shape}")
-        print(f"Number of positive labels in validation: {val_labels.sum().item()}")
-        print(f"Number of negative labels in validation: {(val_labels == 0).sum().item()}")
-        print(f"Unique values in validation labels: {torch.unique(val_labels).tolist()}")
-        
-        # Create probe
-        probe = NgramProbe(
-            d_model=self.data_generator.model.cfg.d_model,
-            ngrams=ngrams,  # Pass all n-grams
-            device=self.config.device,
-            probe_type=probe_type,
-            dtype=self.config.dtype
-        ).to(self.config.device)
-        
-        # Training loop
-        optimizer = torch.optim.Adam(probe.parameters(), lr=self.config.learning_rate)
-        best_val_auroc = 0.0
-        best_probe_state = probe.state_dict()  # Initialize with initial state
-        
-        for epoch in range(self.config.num_epochs):
-            # Training
-            probe.train()
-            total_loss = 0
->>>>>>> 1e741639
             num_batches = 0
             
             # Create progress bar for training
             pbar = tqdm(range(0, len(train_activations), self.config.probe_batch_size), 
                        desc=f"Training batches")
             
-<<<<<<< HEAD
-            # Evaluation
+            for i in pbar:
+                batch_end = min(i + self.config.probe_batch_size, len(train_activations))
+                batch_activations = train_activations[i:batch_end]
+                batch_labels = train_labels[i:batch_end]
+                
+                logits = probe(batch_activations).squeeze(-1)  # Squeeze the last dimension
+                loss = probe.compute_loss(logits, batch_labels, self.config.positive_weight)
+                
+                optimizer.zero_grad()
+                loss.backward()
+                optimizer.step()
+                
+                total_loss += loss.item()
+                num_batches += 1
+                
+                # Update progress bar with current loss
+                pbar.set_postfix({'loss': f'{loss.item():.4f}'})
+                
+                # Clear memory after each batch
+                del logits, loss
+                torch.cuda.empty_cache()
+            
+            # Validation
             probe.eval()
             
             print(f"\nEvaluating {probe_type}-position probe...")
@@ -647,36 +517,35 @@
                 print(f"Chunk tokens shape: {chunk_tokens.shape}")
                 chunk_logits = []
                 chunk_labels = []
-=======
-            for i in pbar:
-                batch_end = min(i + self.config.probe_batch_size, len(train_activations))
-                batch_activations = train_activations[i:batch_end]
-                batch_labels = train_labels[i:batch_end]
-                
-                logits = probe(batch_activations).squeeze(-1)  # Squeeze the last dimension
-                loss = probe.compute_loss(logits, batch_labels, self.config.positive_weight)
->>>>>>> 1e741639
-                
-                optimizer.zero_grad()
-                loss.backward()
-                optimizer.step()
-                
-<<<<<<< HEAD
+                
+                with torch.no_grad():
+                    for i in tqdm(range(0, len(chunk_tokens), self.config.batch_size)):
+                        batch_end = min(i + self.config.batch_size, len(chunk_tokens))
+                        batch_tokens = chunk_tokens[i:batch_end]
+                        batch_activations = activations[i:batch_end]
+                        
+                        activations_batch, labels = self.prepare_probe_data(
+                            batch_tokens, batch_activations, ngrams, ngram_to_idx, probe_type
+                        )
+                        logits = probe(activations_batch)
+                        
+                        chunk_logits.append(logits.cpu())
+                        chunk_labels.append(labels.cpu())
+                        
+                        del activations_batch, labels, logits
+                        torch.cuda.empty_cache()
+                
                 print(f"Number of logit batches: {len(chunk_logits)}")
                 print(f"Number of label batches: {len(chunk_labels)}")
                 
                 # Compute metrics for this chunk
                 print(f"\nComputing metrics for chunk {chunk_idx}...")
                 chunk_results = self.compute_chunk_metrics(probe, chunk_logits, chunk_labels, ngrams, ngram_to_idx)
-=======
-                total_loss += loss.item()
-                num_batches += 1
->>>>>>> 1e741639
-                
-                # Update progress bar with current loss
-                pbar.set_postfix({'loss': f'{loss.item():.4f}'})
-                
-<<<<<<< HEAD
+                
+                # Accumulate AUROC scores
+                for ngram in ngrams:
+                    auroc_accumulator[ngram].append(chunk_results[ngram])
+                
                 print(f"Completed chunk {chunk_idx} evaluation")
                 del activations, chunk_logits, chunk_labels, chunk_results
                 torch.cuda.empty_cache()
@@ -699,43 +568,15 @@
             final_model_path = os.path.join(self.config.output_dir, f"probe_{probe_type}_final.pt")
             probe.save(final_model_path)
             print(f"Saved final model to {final_model_path}")
-=======
-                # Clear memory after each batch
-                del logits, loss
-                torch.cuda.empty_cache()
-            
-            # Validation
-            probe.eval()
-            with torch.no_grad():
-                val_logits = probe(val_activations).squeeze(-1)
-                val_auroc = probe.compute_metrics(val_logits, val_labels)[ngrams[0]]  # Use first n-gram for validation
-                
-                # Update best validation AUROC
-                if val_auroc > best_val_auroc:
-                    best_val_auroc = val_auroc
-                    # Save best model
-                    best_probe_state = probe.state_dict()
-        
-        # Load best model for final evaluation
-        probe.load_state_dict(best_probe_state)
-        probe.eval()
-        with torch.no_grad():
-            logits = probe(activations).squeeze(-1)
-            auroc = probe.compute_metrics(logits, labels)[ngrams[0]]  # Use first n-gram for final evaluation
->>>>>>> 1e741639
-        
-        return auroc
-    
-    def run_probing(self):
-        """Run probing experiments on multiple random n-grams."""
-        results = {
-            'first': [],
-            'final': []
-        }
-        
-<<<<<<< HEAD
+        
+        return results
+    
+    def save_results(self, results: Dict[str, List[Dict]]):
+        """Save results and create plots."""
+        # Save raw results
+        output_file = os.path.join(self.config.output_dir, "probe_results.json")
         with open(output_file, "w") as f:
-            json.dump(serializable_results, f, indent=2)
+            json.dump(results, f, indent=2)
         
         # Extract data for plotting
         first_log_errors = np.log10(1 - np.array(list(results['first'].values())))
@@ -830,54 +671,6 @@
             
             plt.savefig(os.path.join(plots_dir, "first_vs_final_log_error_rate.png"))
         plt.close()
-=======
-        for i in tqdm(range(self.config.num_ngrams_to_probe), desc="Probing n-grams"):
-            # Generate union_size many n-grams
-            ngrams = [self.data_generator.generate_random_ngram() for _ in range(self.config.union_size)]
-            
-            # Train and evaluate both probe types
-            for probe_type in ['first', 'final']:
-                auroc = self.train_and_evaluate_probe(ngrams, probe_type)
-                results[probe_type].append({
-                    'ngrams': ngrams,  # Store all n-grams
-                    'auroc': auroc
-                })
-        
-        # Save results
-        self.save_results(results)
-        
-        return results
-    
-    def save_results(self, results: Dict[str, List[Dict]]):
-        """Save results and create plots."""
-        # Save raw results
-        output_file = os.path.join(self.config.output_dir, "probe_results.json")
-        with open(output_file, "w") as f:
-            json.dump(results, f, indent=2)
-        
-        # Create plots
-        for probe_type in ['first', 'final']:
-            aurocs = [r['auroc'] for r in results[probe_type]]
-            
-            # Histogram of AUROC scores
-            plt.figure(figsize=(10, 6))
-            plt.hist(aurocs, bins=self.config.histogram_bins)
-            plt.title(f"Distribution of AUROC Scores ({probe_type}-position probe)")
-            plt.xlabel("AUROC Score")
-            plt.ylabel("Count")
-            plt.savefig(os.path.join(self.config.output_dir, "plots", f"auroc_distribution_{probe_type}.png"))
-            plt.close()
-        
-        # Print summary statistics
-        print("\nResults Summary:")
-        for probe_type in ['first', 'final']:
-            aurocs = [r['auroc'] for r in results[probe_type]]
-            print(f"\n{probe_type.capitalize()}-position probe:")
-            print(f"Mean AUROC: {np.mean(aurocs):.3f}")
-            print(f"Std AUROC: {np.std(aurocs):.3f}")
-            print(f"Min AUROC: {np.min(aurocs):.3f}")
-            print(f"Max AUROC: {np.max(aurocs):.3f}")
->>>>>>> 1e741639
 
     def generate_and_save_activations(self, tokens: torch.Tensor) -> None:
         """Generate activations for all tokens and save them to disk in chunks."""
@@ -930,7 +723,6 @@
 
 def main():
     config = NgramProbingConfig()
-<<<<<<< HEAD
     
     try:
         os.makedirs(config.output_dir, exist_ok=True)
@@ -997,10 +789,6 @@
         torch.cuda.empty_cache()
     
     print("\nCompleted all n-gram sizes!")
-=======
-    prober = NgramProber(config)
-    results = prober.run_probing()
->>>>>>> 1e741639
 
 if __name__ == "__main__":
     main() 